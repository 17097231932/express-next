
require.paths.unshift("./lib")
require('express')

<<<<<<< HEAD
get('hello/:value', function() {
    '<html><head><title>Traditional Example</title></head><body><h1>Hello '+param('value')+'</h1></body></html>'    
});
=======
get('/i/like/:object', function() {
  'You like "' + param('object') + '"'
})
>>>>>>> 689afd3f

Express.start()<|MERGE_RESOLUTION|>--- conflicted
+++ resolved
@@ -2,14 +2,8 @@
 require.paths.unshift("./lib")
 require('express')
 
-<<<<<<< HEAD
-get('hello/:value', function() {
-    '<html><head><title>Traditional Example</title></head><body><h1>Hello '+param('value')+'</h1></body></html>'    
-});
-=======
 get('/i/like/:object', function() {
   'You like "' + param('object') + '"'
 })
->>>>>>> 689afd3f
 
 Express.start()