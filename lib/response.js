--- conflicted
+++ resolved
@@ -2,11 +2,10 @@
  * Module dependencies.
  */
 
-<<<<<<< HEAD
+var escapeHtml = require('escape-html');
 var http = require('http');
 var path = require('path');
 var mixin = require('utils-merge');
-var escapeHtml = require('escape-html');
 var sign = require('cookie-signature').sign;
 var normalizeType = require('./utils').normalizeType;
 var normalizeTypes = require('./utils').normalizeTypes;
@@ -19,25 +18,6 @@
 var basename = path.basename;
 var extname = path.extname;
 var mime = send.mime;
-=======
-var escapeHtml = require('escape-html');
-var http = require('http')
-  , path = require('path')
-  , connect = require('connect')
-  , utils = connect.utils
-  , sign = require('cookie-signature').sign
-  , normalizeType = require('./utils').normalizeType
-  , normalizeTypes = require('./utils').normalizeTypes
-  , setCharset = require('./utils').setCharset
-  , deprecate = require('./utils').deprecate
-  , statusCodes = http.STATUS_CODES
-  , cookie = require('cookie')
-  , send = require('send')
-  , mime = connect.mime
-  , resolve = require('url').resolve
-  , basename = path.basename
-  , extname = path.extname;
->>>>>>> 298ac110
 
 /**
  * Response prototype.
