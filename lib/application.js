--- conflicted
+++ resolved
@@ -2,7 +2,6 @@
  * Module dependencies.
  */
 
-<<<<<<< HEAD
 var mixin = require('utils-merge');
 var escapeHtml = require('escape-html');
 var Router = require('./router');
@@ -14,22 +13,8 @@
 var http = require('http');
 var compileETag = require('./utils').compileETag;
 var compileTrust = require('./utils').compileTrust;
-var deprecate = require('./utils').deprecate;
+var deprecate = require('depd')('express');
 var resolve = require('path').resolve;
-=======
-var connect = require('connect')
-  , Router = require('./router')
-  , methods = require('methods')
-  , middleware = require('./middleware')
-  , debug = require('debug')('express:application')
-  , locals = require('./utils').locals
-  , compileETag = require('./utils').compileETag
-  , compileTrust = require('./utils').compileTrust
-  , View = require('./view')
-  , utils = connect.utils
-  , http = require('http');
-var deprecate = require('depd')('express');
->>>>>>> 75422c16
 
 /**
  * Application prototype.
