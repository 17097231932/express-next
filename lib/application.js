--- conflicted
+++ resolved
@@ -24,12 +24,8 @@
 var flatten = require('array-flatten');
 var merge = require('utils-merge');
 var resolve = require('path').resolve;
-<<<<<<< HEAD
 var Router = require('router');
-var setPrototyeOf = require('setprototypeof')
-=======
 var setPrototypeOf = require('setprototypeof')
->>>>>>> a4bd4373
 var slice = Array.prototype.slice;
 
 /**
@@ -165,8 +161,8 @@
   res.req = req;
 
   // alter the prototypes
-  setPrototyeOf(req, this.request)
-  setPrototyeOf(res, this.response)
+  setPrototypeOf(req, this.request)
+  setPrototypeOf(res, this.response)
 
   // setup locals
   if (!res.locals) {
