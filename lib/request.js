--- conflicted
+++ resolved
@@ -407,17 +407,12 @@
   var trust = this.app.get('trust proxy fn');
   var val = this.get('X-Forwarded-Host');
 
-<<<<<<< HEAD
   if (!val || !trust(this.connection.remoteAddress, 0)) {
     val = this.get('Host');
-=======
-  if (!host || !trust(this.connection.remoteAddress, 0)) {
-    host = this.get('Host');
-  } else if (host.indexOf(',') !== -1) {
+  } else if (val.indexOf(',') !== -1) {
     // Note: X-Forwarded-Host is normally only ever a
     //       single value, but this is to be safe.
-    host = host.substring(0, host.indexOf(',')).trimRight()
->>>>>>> e1b45ebd
+    val = val.substring(0, val.indexOf(',')).trimRight()
   }
 
   return val || undefined;
