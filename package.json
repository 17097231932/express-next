--- conflicted
+++ resolved
@@ -1,11 +1,7 @@
 {
   "name": "express",
   "description": "Fast, unopinionated, minimalist web framework",
-<<<<<<< HEAD
   "version": "5.0.0-alpha.3",
-=======
-  "version": "4.15.0",
->>>>>>> 504a51c0
   "author": "TJ Holowaychuk <tj@vision-media.ca>",
   "contributors": [
     "Aaron Heckmann <aaron.heckmann+github@gmail.com>",
@@ -53,16 +49,11 @@
     "proxy-addr": "~1.1.3",
     "qs": "6.3.1",
     "range-parser": "~1.2.0",
-<<<<<<< HEAD
-    "router": "~1.1.5",
-    "send": "0.14.2",
-    "serve-static": "~1.11.2",
-=======
+    "router": "~1.3.0",
     "send": "0.15.0",
     "serve-static": "1.12.0",
     "setprototypeof": "1.0.3",
     "statuses": "~1.3.1",
->>>>>>> 504a51c0
     "type-is": "~1.6.14",
     "utils-merge": "1.0.0",
     "vary": "~1.1.0"
