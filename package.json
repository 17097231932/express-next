{
  "name": "express",
  "description": "Fast, unopinionated, minimalist web framework",
<<<<<<< HEAD
  "version": "5.0.0-alpha.2",
=======
  "version": "4.13.4",
>>>>>>> 193bed26
  "author": "TJ Holowaychuk <tj@vision-media.ca>",
  "contributors": [
    "Aaron Heckmann <aaron.heckmann+github@gmail.com>",
    "Ciaran Jessup <ciaranj@gmail.com>",
    "Douglas Christopher Wilson <doug@somethingdoug.com>",
    "Guillermo Rauch <rauchg@gmail.com>",
    "Jonathan Ong <me@jongleberry.com>",
    "Roman Shtylman <shtylman+expressjs@gmail.com>",
    "Young Jae Sim <hanul@hanul.me>"
  ],
  "license": "MIT",
  "repository": "expressjs/express",
  "keywords": [
    "express",
    "framework",
    "sinatra",
    "web",
    "rest",
    "restful",
    "router",
    "app",
    "api"
  ],
  "dependencies": {
    "accepts": "~1.2.12",
    "array-flatten": "1.1.1",
    "content-disposition": "0.5.1",
    "content-type": "~1.0.1",
    "cookie": "0.1.5",
    "cookie-signature": "1.0.6",
    "debug": "~2.2.0",
    "depd": "~1.1.0",
    "escape-html": "~1.0.3",
    "etag": "~1.7.0",
    "finalhandler": "0.4.1",
    "fresh": "0.3.0",
    "merge-descriptors": "1.0.1",
    "methods": "~1.1.2",
    "on-finished": "~2.3.0",
<<<<<<< HEAD
    "parseurl": "~1.3.0",
    "path-is-absolute": "1.0.0",
    "path-to-regexp": "0.1.6",
    "proxy-addr": "~1.0.8",
    "qs": "4.0.0",
    "range-parser": "~1.0.2",
    "router": "~1.1.2",
    "send": "0.13.0",
    "serve-static": "~1.10.0",
    "type-is": "~1.6.4",
    "vary": "~1.0.0",
    "utils-merge": "1.0.0"
=======
    "parseurl": "~1.3.1",
    "path-to-regexp": "0.1.7",
    "proxy-addr": "~1.0.10",
    "qs": "4.0.0",
    "range-parser": "~1.0.3",
    "send": "0.13.1",
    "serve-static": "~1.10.2",
    "type-is": "~1.6.6",
    "utils-merge": "1.0.0",
    "vary": "~1.0.1"
>>>>>>> 193bed26
  },
  "devDependencies": {
    "after": "0.8.1",
    "ejs": "2.3.4",
    "istanbul": "0.4.2",
    "marked": "0.3.5",
    "mocha": "2.3.4",
    "should": "7.1.1",
    "supertest": "1.1.0",
    "body-parser": "~1.14.2",
    "connect-redis": "~2.4.1",
    "cookie-parser": "~1.4.1",
    "cookie-session": "~1.2.0",
    "express-session": "~1.13.0",
    "jade": "~1.11.0",
    "method-override": "~2.3.5",
    "morgan": "~1.6.1",
    "multiparty": "~4.1.2",
    "vhost": "~3.0.1"
  },
  "engines": {
    "node": ">= 0.10.0"
  },
  "files": [
    "LICENSE",
    "History.md",
    "Readme.md",
    "index.js",
    "lib/"
  ],
  "scripts": {
    "test": "mocha --require test/support/env --reporter spec --bail --check-leaks test/ test/acceptance/",
    "test-ci": "istanbul cover node_modules/mocha/bin/_mocha --report lcovonly -- --require test/support/env --reporter spec --check-leaks test/ test/acceptance/",
    "test-cov": "istanbul cover node_modules/mocha/bin/_mocha -- --require test/support/env --reporter dot --check-leaks test/ test/acceptance/",
    "test-tap": "mocha --require test/support/env --reporter tap --check-leaks test/ test/acceptance/"
  }
}<|MERGE_RESOLUTION|>--- conflicted
+++ resolved
@@ -1,11 +1,7 @@
 {
   "name": "express",
   "description": "Fast, unopinionated, minimalist web framework",
-<<<<<<< HEAD
   "version": "5.0.0-alpha.2",
-=======
-  "version": "4.13.4",
->>>>>>> 193bed26
   "author": "TJ Holowaychuk <tj@vision-media.ca>",
   "contributors": [
     "Aaron Heckmann <aaron.heckmann+github@gmail.com>",
@@ -45,31 +41,18 @@
     "merge-descriptors": "1.0.1",
     "methods": "~1.1.2",
     "on-finished": "~2.3.0",
-<<<<<<< HEAD
-    "parseurl": "~1.3.0",
+    "parseurl": "~1.3.1",
     "path-is-absolute": "1.0.0",
-    "path-to-regexp": "0.1.6",
-    "proxy-addr": "~1.0.8",
-    "qs": "4.0.0",
-    "range-parser": "~1.0.2",
-    "router": "~1.1.2",
-    "send": "0.13.0",
-    "serve-static": "~1.10.0",
-    "type-is": "~1.6.4",
-    "vary": "~1.0.0",
-    "utils-merge": "1.0.0"
-=======
-    "parseurl": "~1.3.1",
     "path-to-regexp": "0.1.7",
     "proxy-addr": "~1.0.10",
     "qs": "4.0.0",
     "range-parser": "~1.0.3",
+    "router": "~1.1.2",
     "send": "0.13.1",
     "serve-static": "~1.10.2",
     "type-is": "~1.6.6",
     "utils-merge": "1.0.0",
     "vary": "~1.0.1"
->>>>>>> 193bed26
   },
   "devDependencies": {
     "after": "0.8.1",
