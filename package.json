{
  "name": "express",
  "description": "Sinatra inspired web development framework",
<<<<<<< HEAD
  "version": "4.4.5",
=======
  "version": "3.12.1",
>>>>>>> 9bb47fba
  "author": "TJ Holowaychuk <tj@vision-media.ca>",
  "contributors": [
    "Aaron Heckmann <aaron.heckmann+github@gmail.com>",
    "Ciaran Jessup <ciaranj@gmail.com>",
    "Douglas Christopher Wilson <doug@somethingdoug.com>",
    "Guillermo Rauch <rauchg@gmail.com>",
    "Jonathan Ong <me@jongleberry.com>",
    "Roman Shtylman <shtylman+expressjs@gmail.com"
  ],
  "keywords": [
    "express",
    "framework",
    "sinatra",
    "web",
    "rest",
    "restful",
    "router",
    "app",
    "api"
  ],
  "repository": "visionmedia/express",
  "license": "MIT",
  "dependencies": {
    "accepts": "~1.0.5",
    "buffer-crc32": "0.2.3",
<<<<<<< HEAD
=======
    "connect": "2.21.1",
    "commander": "1.3.2",
>>>>>>> 9bb47fba
    "debug": "1.0.2",
    "depd": "0.3.0",
    "escape-html": "1.0.1",
    "finalhandler": "0.0.2",
    "media-typer": "0.2.0",
    "methods": "1.0.1",
    "parseurl": "1.0.1",
    "proxy-addr": "1.0.1",
    "range-parser": "1.0.0",
    "send": "0.4.3",
    "serve-static": "1.2.3",
    "type-is": "~1.3.2",
    "vary": "0.1.0",
    "cookie": "0.1.2",
    "fresh": "0.2.2",
    "cookie-signature": "1.0.4",
<<<<<<< HEAD
    "merge-descriptors": "0.0.2",
    "utils-merge": "1.0.0",
    "qs": "0.6.6",
    "path-to-regexp": "0.1.2"
  },
  "devDependencies": {
    "after": "0.8.1",
    "istanbul": "0.2.11",
    "mocha": "~1.20.1",
    "should": "~4.0.4",
    "supertest": "~0.13.0",
    "connect-redis": "~2.0.0",
=======
    "merge-descriptors": "0.0.2"
  },
  "devDependencies": {
    "istanbul": "0.2.12",
    "mocha": "~1.20.0",
    "should": "~4.0.0",
>>>>>>> 9bb47fba
    "ejs": "~1.0.0",
    "jade": "~1.3.1",
    "marked": "0.3.2",
    "multiparty": "~3.2.4",
    "hjs": "~0.0.6",
    "body-parser": "~1.4.3",
    "cookie-parser": "~1.3.1",
    "express-session": "~1.5.0",
    "method-override": "2.0.2",
    "morgan": "1.1.1",
    "vhost": "2.0.0"
  },
  "engines": {
    "node": ">= 0.10.0"
  },
  "scripts": {
    "prepublish": "npm prune",
    "test": "mocha --require test/support/env --reporter dot --check-leaks test/ test/acceptance/",
    "test-cov": "istanbul cover node_modules/mocha/bin/_mocha -- --require test/support/env --reporter dot --check-leaks test/ test/acceptance/",
    "test-travis": "istanbul cover node_modules/mocha/bin/_mocha --report lcovonly -- --require test/support/env --reporter spec --check-leaks test/ test/acceptance/"
  }
}<|MERGE_RESOLUTION|>--- conflicted
+++ resolved
@@ -1,11 +1,7 @@
 {
   "name": "express",
   "description": "Sinatra inspired web development framework",
-<<<<<<< HEAD
   "version": "4.4.5",
-=======
-  "version": "3.12.1",
->>>>>>> 9bb47fba
   "author": "TJ Holowaychuk <tj@vision-media.ca>",
   "contributors": [
     "Aaron Heckmann <aaron.heckmann+github@gmail.com>",
@@ -31,11 +27,6 @@
   "dependencies": {
     "accepts": "~1.0.5",
     "buffer-crc32": "0.2.3",
-<<<<<<< HEAD
-=======
-    "connect": "2.21.1",
-    "commander": "1.3.2",
->>>>>>> 9bb47fba
     "debug": "1.0.2",
     "depd": "0.3.0",
     "escape-html": "1.0.1",
@@ -52,7 +43,6 @@
     "cookie": "0.1.2",
     "fresh": "0.2.2",
     "cookie-signature": "1.0.4",
-<<<<<<< HEAD
     "merge-descriptors": "0.0.2",
     "utils-merge": "1.0.0",
     "qs": "0.6.6",
@@ -60,19 +50,11 @@
   },
   "devDependencies": {
     "after": "0.8.1",
-    "istanbul": "0.2.11",
+    "istanbul": "0.2.12",
     "mocha": "~1.20.1",
     "should": "~4.0.4",
     "supertest": "~0.13.0",
     "connect-redis": "~2.0.0",
-=======
-    "merge-descriptors": "0.0.2"
-  },
-  "devDependencies": {
-    "istanbul": "0.2.12",
-    "mocha": "~1.20.0",
-    "should": "~4.0.0",
->>>>>>> 9bb47fba
     "ejs": "~1.0.0",
     "jade": "~1.3.1",
     "marked": "0.3.2",
